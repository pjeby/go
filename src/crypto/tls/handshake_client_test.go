--- conflicted
+++ resolved
@@ -855,33 +855,6 @@
 	runClientTestTLS12(t, test)
 }
 
-<<<<<<< HEAD
-func TestHandshakeClientCertPSSDisabled(t *testing.T) {
-	config := testConfig.Clone()
-	cert, _ := X509KeyPair([]byte(clientCertificatePEM), []byte(clientKeyPEM))
-	config.Certificates = []Certificate{cert}
-
-	test := &clientTest{
-		name:   "ClientCert-RSA-PSS-Disabled",
-		args:   []string{"-cipher", "AES128", "-Verify", "1"},
-		config: config,
-	}
-
-	// Restore the default signature algorithms, disabling RSA-PSS in TLS 1.2,
-	// and check that handshakes still work.
-	testSupportedSignatureAlgorithmsTLS12 := defaultSupportedSignatureAlgorithmsTLS12
-	defer func() { defaultSupportedSignatureAlgorithmsTLS12 = testSupportedSignatureAlgorithmsTLS12 }()
-	defaultSupportedSignatureAlgorithmsTLS12 = savedSupportedSignatureAlgorithmsTLS12
-
-	// Use t.Run to ensure the defer runs after all parallel tests end.
-	t.Run("", func(t *testing.T) {
-		runClientTestTLS12(t, test)
-		runClientTestTLS13(t, test)
-	})
-}
-
-=======
->>>>>>> 88343530
 func TestClientKeyUpdate(t *testing.T) {
 	test := &clientTest{
 		name:          "KeyUpdate",
